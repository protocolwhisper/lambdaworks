[package]
name = "no_gpu_fuzz"
version.workspace = true
edition.workspace = true

[package.metadata]
cargo-fuzz = true

[dependencies]
lambdaworks-math = { workspace = true }
lambdaworks-gpu = { workspace = true }
libfuzzer-sys = { workspace = true }
stark-platinum-prover = { workspace = true }

num-traits = "0.2"
ibig = "0.3.6"
<<<<<<< HEAD
ark-ec = "0.4.0"
ark-ff = "0.4.0"
ark-bn254 = "0.4.0"
ark-std = "0.4.0"


[[bin]]
name = "curve_bn254"
path = "fuzz_targets/curve_bn256.rs"
=======
p3-goldilocks = { git = "https://github.com/Plonky3/Plonky3", rev = "41cd843" }
p3-field = { git = "https://github.com/Plonky3/Plonky3", rev = "41cd843" }

[[bin]]
name = "curve_bn254"
path = "fuzz_targets/curve_bn254.rs"
>>>>>>> 1995db4a
test = false
doc = false

[[bin]]
name = "field_fuzzer"
path = "fuzz_targets/field_fuzzer.rs"
test = false
doc = false

[[bin]]
name = "field_mini_goldilocks"
path = "fuzz_targets/field_mini_goldilocks.rs"
test = false
doc = false

[[bin]]
name = "field_from_hex"
path = "fuzz_targets/field_from_hex.rs"
test = false
doc = false

[[bin]]
name = "field_from_raw"
path = "fuzz_targets/field_from_raw.rs"
test = false
doc = false

[[bin]]
name = "stark_field_addition"
path = "fuzz_targets/stark_field_addition.rs"
test = false
doc = false


[[bin]]
name = "deserialize_stark_proof"
path = "fuzz_targets/deserialize_stark_proof.rs"
test = false
doc = false

<|MERGE_RESOLUTION|>--- conflicted
+++ resolved
@@ -14,24 +14,16 @@
 
 num-traits = "0.2"
 ibig = "0.3.6"
-<<<<<<< HEAD
+p3-goldilocks = { git = "https://github.com/Plonky3/Plonky3", rev = "41cd843" }
+p3-field = { git = "https://github.com/Plonky3/Plonky3", rev = "41cd843" }
 ark-ec = "0.4.0"
 ark-ff = "0.4.0"
 ark-bn254 = "0.4.0"
 ark-std = "0.4.0"
 
-
-[[bin]]
-name = "curve_bn254"
-path = "fuzz_targets/curve_bn256.rs"
-=======
-p3-goldilocks = { git = "https://github.com/Plonky3/Plonky3", rev = "41cd843" }
-p3-field = { git = "https://github.com/Plonky3/Plonky3", rev = "41cd843" }
-
 [[bin]]
 name = "curve_bn254"
 path = "fuzz_targets/curve_bn254.rs"
->>>>>>> 1995db4a
 test = false
 doc = false
 
